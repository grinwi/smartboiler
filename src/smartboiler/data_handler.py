from pathlib import Path

print("Running" if __name__ == "__main__" else "Importing", Path(__file__).resolve())
from operator import le
from click import group
from matplotlib.dates import drange
import pandas as pd
from influxdb import DataFrameClient, InfluxDBClient

import matplotlib.pyplot as plt
from datetime import date, datetime, timedelta
import numpy as np
import json
import logging
from math import dist
import numpy as np
from geopy.distance import geodesic
from haversine import haversine


class DataHandler:
    def __init__(
        self,
        influx_id,
        db_name,
        db_username,
        db_password,
        relay_entity_id,
        relay_power_entity_id,
        tmp_boiler_case_entity_id,
        tmp_output_water_entity_id,
        tmp_output_water_entity_id_2,
        device_tracker_entity_id,
        home_longitude,
        home_latitude,
        start_of_data=datetime(2023, 1, 1, 0, 0, 0, 0),
    ):
        self.influx_id = influx_id
        self.db_name = db_name
        self.db_username = db_username
        self.db_password = db_password
        self.group_by_time_interval = "30min"
        self.relay_entity_id = relay_entity_id
        self.relay_power_entity_id = relay_power_entity_id
        self.tmp_boiler_case_entity_id = tmp_boiler_case_entity_id
        self.tmp_output_water_entity_id = tmp_output_water_entity_id
        self.tmp_output_water_entity_id_2 = tmp_output_water_entity_id_2

        self.home_longitude = home_longitude
        self.home_latitude = home_latitude

        self.device_tracker_entity_id = device_tracker_entity_id
        self.dataframe_client = DataFrameClient(
            host=self.influx_id,
            port=8086,
            username=self.db_username,
            password=self.db_password,
            database=self.db_name,
        )
        self.influxdb_client = InfluxDBClient(
            host=self.influx_id,
            port=8086,
            username=self.db_username,
            password=self.db_password,
            database=self.db_name,
            retries=5,
            timeout=1,
        )

        self.start_of_data = start_of_data
        self.last_time_data_update = datetime.now()

    def get_actual_boiler_stats(
        self,
        group_by_time_interval="10m",
        limit=300,
        left_time_interval=datetime.now() - timedelta(hours=6),
        right_time_interval=datetime.now() - timedelta(hours=1),
    ):

        left_time_interval = f"'{left_time_interval.strftime('%Y-%m-%dT%H:%M:%SZ')}'"
        right_time_interval = f"'{right_time_interval.strftime('%Y-%m-%dT%H:%M:%SZ')}'"
        actual_boiler_stats = {
            "boiler_temperature": {
                "sql_query": f'SELECT last("value") AS "boiler_case_tmp" FROM "{self.db_name}"."autogen"."°C" WHERE  "entity_id"=\'{self.tmp_boiler_case_entity_id}\' ',
                "measurement": "°C",
            },
            "is_boiler_on": {
                "sql_query": f'SELECT last("value") AS "is_boiler_on" FROM "{self.db_name}"."autogen"."state" WHERE "entity_id"=\'{self.relay_entity_id}\' ',
                "measurement": "state",
            },
        }
        data = self.get_df_from_queries(actual_boiler_stats)

        boiler_case_tmp = data["boiler_case_tmp"].dropna().reset_index()
        is_boiler_on = data["is_boiler_on"].dropna().reset_index()

        boiler_case_tmp["index"] = pd.to_datetime(boiler_case_tmp["index"])
        is_boiler_on["index"] = pd.to_datetime(is_boiler_on["index"])

        boiler_case_last_time_entry = boiler_case_tmp["index"].iloc[-1]
        boiler_case_tmp = boiler_case_tmp["boiler_case_tmp"].iloc[-1]
        is_boiler_on_last_time_entry = is_boiler_on["index"].iloc[-1]
        is_boiler_on = bool(is_boiler_on["is_boiler_on"].iloc[-1])

        return {
            "boiler_case_tmp": boiler_case_tmp,
            "is_boiler_on": is_boiler_on,
            "boiler_case_last_time_entry": boiler_case_last_time_entry,
            "is_boiler_on_last_time_entry": is_boiler_on_last_time_entry,
        }

    def get_database_queries(
        self,
        left_time_interval,
        right_time_interval,
    ):

        group_by_time_interval = "10s"

        # format datetime to YYYY-MM-DDTHH:MM:SSZ
        left_time_interval = f"'{left_time_interval.strftime('%Y-%m-%dT%H:%M:%SZ')}'"
        right_time_interval = f"'{right_time_interval.strftime('%Y-%m-%dT%H:%M:%SZ')}'"

        return {
        "water_flow": {
            "sql_query": f'SELECT mean("value") AS "water_flow_L_per_minute_mean" FROM "{self.db_name}"."autogen"."L/min" WHERE time > {left_time_interval} AND time < {right_time_interval} GROUP BY time({group_by_time_interval}) FILL(0)',
            "measurement": "L/min",
        },
        "water_temperature": {
            "sql_query": f'SELECT mean("value") AS "water_temperature_mean" FROM "{self.db_name}"."autogen"."°C" WHERE time > {left_time_interval} AND time < {right_time_interval} AND ("entity_id"=\'{self.tmp_output_water_entity_id}\' OR "entity_id"=\'{self.tmp_output_water_entity_id_2}\') GROUP BY time({group_by_time_interval}) FILL(0)',
            "measurement": "°C",
        },
        "temperature": {
            "sql_query": f'SELECT mean("temperature") AS "outside_temperature_mean" FROM "{self.db_name}"."autogen"."state" WHERE time > {left_time_interval} AND time < {right_time_interval} AND "domain"=\'weather\' AND "entity_id"=\'domov\' GROUP BY time({group_by_time_interval}) FILL(null)',
            "measurement": "state",
        },
        "humidity": {
            "sql_query": f'SELECT mean("humidity") AS "outside_humidity_mean" FROM "{self.db_name}"."autogen"."state" WHERE time > {left_time_interval} AND time < {right_time_interval} AND "domain"=\'weather\' AND "entity_id"=\'domov\' GROUP BY time({group_by_time_interval}) FILL(null)',
            "measurement": "state",
        },
        "wind_speed": {
            "sql_query": f'SELECT mean("wind_speed") AS "outside_wind_speed_mean" FROM "{self.db_name}"."autogen"."state" WHERE time > {left_time_interval} AND time < {right_time_interval} AND "entity_id"=\'domov\' GROUP BY time({group_by_time_interval}) FILL(null)',
            "measurement": "state",
        },
        "presence": {
            "sql_query": f'SELECT count(distinct("friendly_name_str")) AS "device_presence_distinct_count" FROM "{self.db_name}"."autogen"."state" WHERE time > {left_time_interval} AND time < {right_time_interval} AND "domain"=\'device_tracker\' AND "state"=\'home\' GROUP BY time({group_by_time_interval}) FILL(0)',
            "measurement": "state",
        },
        "boiler_water_temperature": {
            "sql_query": f'SELECT mean("value") AS "boiler_water_temperature_mean" FROM "{self.db_name}"."autogen"."°C" WHERE time > {left_time_interval} AND time < {right_time_interval} AND "entity_id"=\'{self.tmp_boiler_case_entity_id}\' GROUP BY time({group_by_time_interval}) FILL(null)',
            "measurement": "°C",
        },
        "boiler_relay_status": {
            "sql_query": f'SELECT last("value") AS "boiler_relay_status" FROM "{self.db_name}"."autogen"."state" WHERE time > {left_time_interval} AND time < {right_time_interval} AND "entity_id"=\'{self.relay_entity_id}\' GROUP BY time({group_by_time_interval}) FILL(null)',
            "measurement": "state",
        },
        "device_longitude": {
            "sql_query": f'SELECT mean("longitude") AS "mean_longitude" FROM "{self.db_name}"."autogen"."state" WHERE time > {left_time_interval} AND time < {right_time_interval} AND "domain"=\'device_tracker\' AND "entity_id"=\'{self.device_tracker_entity_id}\' GROUP BY time({group_by_time_interval}) FILL(linear)',
            "measurement": "state",
        },
        "device_latitude": {
            "sql_query": f'SELECT mean("latitude") AS "mean_latitude" FROM "{self.db_name}"."autogen"."state" WHERE time > {left_time_interval} AND time < {right_time_interval} AND "domain"=\'device_tracker\' AND "entity_id"=\'{self.device_tracker_entity_id}\' GROUP BY time({group_by_time_interval}) FILL(linear)',
            "measurement": "state",
        },
        
    } 

    def haversine_dist(self, x1, x2, y1, y2):
        return haversine((x1, x2), (y1, y2), unit="km")

    # Data Processing

    def extract_features_from_longitude_latitude(self, df):
        home_coords = (self.home_latitude, self.home_longitude)

        df["distance_from_home"] = np.vectorize(self.haversine_dist)(
            df["mean_latitude"],
            df["mean_longitude"],
            self.home_latitude,
            self.home_longitude,
        )

        df["heading_to_home"] = np.arctan2(
            df["mean_latitude"] - self.home_latitude,
            df["mean_longitude"] - self.home_longitude,
        )
        df["heading_to_home_sin"] = np.sin(df["heading_to_home"])
        df["heading_to_home_cos"] = np.cos(df["heading_to_home"])
        # resample by 10m mean
        df["time_stamp"] = df.index
        # calculate the speed of device
        df["time_diff"] = (
            df["time_stamp"].diff().dt.total_seconds() / 3600
        )  # Convert seconds to hours
        df["distance"] = np.vectorize(self.haversine_dist)(
            df["mean_latitude"],
            df["mean_longitude"],
            df["mean_latitude"].shift(1),
            df["mean_longitude"].shift(1),
        )  # calculate haversine distance
        # df['hours'] = (df['time_stamp'].astype(int) / 10**9) / 60*60 # convert to seconds
        # df['time_taken'] = df['hours'] - df['hours'].shift(1) # calculate time difference

        df["speed"] = df["distance"] / df["time_diff"]  # cal speed
        df.loc[df["speed"] > 200, "speed"] = 0
        df["speed_towards_home"] = df["speed"] * df["heading_to_home_cos"]
        return df

    def get_lowest_area_tmp(
        self,
        entity_id,
        measurement="°C",
        left_time_interval=datetime.now() - timedelta(days=21),
        right_time_interval=datetime.now(),
    ):
        query = f'SELECT min("value") AS "temperature" FROM "{self.db_name}"."autogen"."{measurement}" WHERE "entity_id"=\'{entity_id}\' ORDER BY "temperature" ASC LIMIT {limit}'
        result = self.dataframe_client.query(query)
        return result

    def get_df_from_queries(self, queries):
        df_all_list = []
        # iterate over key an value in data
        for key, value in queries.items():
            # get data from influxdb
<<<<<<< HEAD
=======
            # print(value["sql_query"])
>>>>>>> ff1006d4
            result = self.dataframe_client.query(value["sql_query"])[
                value["measurement"]
            ]
            df = pd.DataFrame(result)
            df_all_list.append(df)

        df = pd.concat(df_all_list, axis=1)

        return df

    def process_kWh_water_consumption(self, df):
        df = df.resample("1min").mean()
        # df = df.reset_index(drop=True)
        df["consumed_heat_kJ"] = (
            df["water_flow_L_per_minute_mean"]
            * (df["water_temperature_mean"] - 10)
            * 4.186
            * 0.6
        )

        df = self.extract_features_from_longitude_latitude(df)
        # all value in speed larger than 200 set to 0
        df.loc[df["speed"] > 200, "speed"] = 0

        df = df.groupby(pd.Grouper(freq="60T"))
        df = df.agg(
            {
                "consumed_heat_kJ": "sum",
                "water_flow_L_per_minute_mean": "mean",
                "water_temperature_mean": "mean",
                "outside_temperature_mean": "mean",
                "outside_humidity_mean": "mean",
                "outside_wind_speed_mean": "mean",
                "device_presence_distinct_count": "sum",
                "mean_longitude": "mean",
                "mean_latitude": "mean",
                "speed": "mean",
                "speed_towards_home": "mean",
                "distance_from_home": "mean",
                "heading_to_home_sin": "mean",
                "heading_to_home_cos": "mean",
            }
        )
        df["consumed_heat_kWh"] = df["consumed_heat_kJ"] / 3600
        df = df.drop(columns=["consumed_heat_kJ"])

        return df

    def get_data_for_training_model(
        self,
        left_time_interval=None,
        right_time_interval=datetime.now(),
        predicted_column="longtime_mean",
    ):
        if left_time_interval is None:
            left_time_interval = self.start_of_data
        queries = self.get_database_queries(
            left_time_interval=left_time_interval,
            right_time_interval=right_time_interval,
        )
        df_all = self.get_df_from_queries(queries)
        df_all = self.process_kWh_water_consumption(df_all)

        return self.transform_data_for_ml(df_all, predicted_column=predicted_column)

    def get_data_for_prediction(
        self,
        left_time_interval=datetime.now() - timedelta(days=5),
        right_time_interval=datetime.now(),
    ):
        queries = self.get_database_queries(
            left_time_interval=left_time_interval,
            right_time_interval=right_time_interval,
        )
        df_all = self.get_df_from_queries(queries)
        df_all = self.process_kWh_water_consumption(df_all)
        df_all.index = df_all.index.tz_localize(None)
        df_all, _ = self.transform_data_for_ml(df_all, predicted_column="longtime_mean")

        return df_all

    def write_forecast_to_influxdb(self, df, measurement_name):
        current_time = datetime.now().strftime("%Y-%m-%dT%H:%M:%SZ")

        df.index = df.index.astype(str)

        # Create dictionary
        result_dict = df.squeeze().to_dict()

        # Create a dictionary
        measurement_dict = {
            "measurement": "prediction",
            "time": current_time,
            "fields": result_dict,
        }
        print(measurement_dict)

        self.influxdb_client.write_points([measurement_dict])
        # return measurement_dict

    def get_high_tarif_schedule(self):
        print("Getting high tarif schedule")
        left_time_interval = datetime.now() - timedelta(days=14)
        queries = self.get_database_queries(
            left_time_interval=left_time_interval, right_time_interval=datetime.now()
        )
        df_all = self.get_df_from_queries(queries)
        df_all.index = df_all.index.tz_localize(None)
        data_resampled = df_all.resample("10T").max()
        data_resampled = data_resampled["boiler_relay_status"]
        data_resampled = data_resampled.notna().astype(int)
        data_resampled = data_resampled.resample("30T").sum() * 10
        # group by weekday and hour and minute and calculate max
        grouped = data_resampled.groupby(
            [
                data_resampled.index.weekday,
                data_resampled.index.hour,
                data_resampled.index.minute,
            ]
        ).max()

        # not null values to 1, null as 0
        df_reset = grouped.reset_index()
        df_reset["time"] = (
            df_reset["level_1"].astype(str) + ":" + df_reset["level_2"].astype(str)
        )
        df_reset["time"] = pd.to_datetime(df_reset["time"], format="%H:%M").dt.time
        df_reset["weekday"] = df_reset["level_0"]
        df_reset["unavailable_minutes"] = abs(30 - df_reset["boiler_relay_status"])
        df_reset = df_reset.drop(
            columns=["level_0", "level_1", "level_2", "boiler_relay_status"]
        )

        return df_reset

    def transform_data_for_ml(
        self, df, days_from_beginning_ignored=0, predicted_column="longtime_mean"
    ):
        # read pickles from data/pickles

        freq = 1
        freq_hour = f"{freq}H"

        df.index = pd.to_datetime(df.index)

        df.loc[:, "weekday"] = df.index.weekday
        df.loc[:, "hour"] = df.index.hour
        df.loc[:, "minute"] = df.index.minute

        # delete rows with weekday nan
        df = df.dropna(subset=["weekday"])
        df["consumed_heat_kWh"] = df["consumed_heat_kWh"].fillna(0)

        # fill negative values with 0
        df["consumed_heat_kWh"] = df["consumed_heat_kWh"].clip(lower=0)

        # fill na in df based on column
        df["temperature"] = df[f"outside_temperature_mean"].fillna(method="ffill")
        df["humidity"] = df[f"outside_humidity_mean"].fillna(method="ffill")
        df["wind_speed"] = df[f"outside_wind_speed_mean"].fillna(method="ffill")
        df["count"] = df["device_presence_distinct_count"].fillna(method="ffill")
        df["mean_longitude"] = df["mean_longitude"].fillna(method="ffill")
        df["mean_latitude"] = df["mean_latitude"].fillna(method="ffill")
        df["speed"] = df["speed"].fillna(method="ffill")
        df["speed_towards_home"] = df["speed_towards_home"].fillna(method="ffill")
        df["distance_from_home"] = df["distance_from_home"].fillna(method="ffill")
        df["heading_to_home_sin"] = df["heading_to_home_sin"].fillna(method="ffill")
        df["heading_to_home_cos"] = df["heading_to_home_cos"].fillna(method="ffill")

        # add to column 'consumed_heat_kWh' 1,25/6 to each row
        # df = df.drop(df[df["consumed_heat_kWh"] == 0].sample(frac=0.7).index)
        df["consumed_heat_kWh"] += 1.25 / (24 // freq)
        # drop randomly 60 percent of rows where consumed_heat_kWh is 0
        window = 3

        df["longtime_mean"] = (
            df["consumed_heat_kWh"]
            .rolling(window=window, min_periods=1, center=True)
            .mean()
        )
        # df['longtime_mean'] = df['consumed_heat_kWh']
        df["longtime_std"] = (
            df["consumed_heat_kWh"].rolling(window=window, min_periods=1).std()
        )
        df["longtime_min"] = (
            df["consumed_heat_kWh"].rolling(window=window, min_periods=1).min()
        )
        df["longtime_max"] = (
            df["consumed_heat_kWh"].rolling(window=window, min_periods=1).max()
        )
        df["longtime_median"] = (
            df["consumed_heat_kWh"].rolling(window=window, min_periods=1).median()
        )
        df["longtime_skew"] = (
            df["consumed_heat_kWh"].rolling(window=window, min_periods=1).skew()
        )

        # drop consumed_heat_kWh
        df = df.drop(columns=["consumed_heat_kWh"])

        df["longtime_std"] = df["longtime_std"].fillna(method="ffill")
        df["longtime_std"] = df["longtime_std"].fillna(method="ffill")
        df["longtime_skew"] = df["longtime_mean"].fillna(method="ffill")

        # transform weekday, minute, hour to sin cos
        df["weekday_sin"] = np.sin(2 * df["weekday"] * np.pi / 7)
        df["weekday_cos"] = np.cos(2 * df["weekday"] * np.pi / 7)

        df["hour_sin"] = np.sin(2 * df["hour"] * np.pi / 24)
        df["hour_cos"] = np.cos(2 * df["hour"] * np.pi / 24)

        df["minute_sin"] = np.sin(2 * df["minute"] * np.pi / 60)
        df["minute_cos"] = np.cos(2 * df["minute"] * np.pi / 60)

        df = df[
            [
                "longtime_mean",
                # "longtime_min",
                # "longtime_max",
                "distance_from_home",
                # # "speed",
                "speed_towards_home",
                "count",
                "heading_to_home_sin",
                "heading_to_home_cos",
                # "mean_latitude",
                # "mean_longitude",
                # "temperature",
                # "humidity",
                # "wind_speed",
                "weekday_sin",
                "weekday_cos",
                "hour_sin",
                "hour_cos",
                "minute_sin",
                "minute_cos",
            ]
        ]
        # df = df[
        #     [
        #         predicted_column,
        #         "weekday_sin",
        #         "weekday_cos",
        #         "hour_sin",
        #         "hour_cos",
        #         "minute_sin",
        #         "minute_cos",
        #         "hea"
        #     ]
        # ]

        # df = df.dropna(subset=["longtime_mean", "distance_from_home"])

        # extract datetimes from index
        datetimes = df.index

        return (df.reset_index(drop=True), datetimes)

    def write_data(self, data):
        with open(self.data_file, "w") as file:
            json.dump(data, file)


if __name__ == "__main__":
    # test

    dataHandler = DataHandler(
        influx_id="localhost",
        db_name="smart_home_zukalovi",
        db_username="root",
        db_password="root",
        relay_entity_id="shelly1pm_84cca8b07eae",
        relay_power_entity_id="shelly1pm_84cca8b07eae_power",
        tmp_boiler_case_entity_id="esphome_web_c771e8_tmp3",
        tmp_output_water_entity_id="esphome_web_c771e8_ntc_temperature_b_constant_2",
        start_of_data=datetime(2024, 3, 1, 0, 0, 0, 0),
    )
    # df_from_db = data_handler.get_data_for_training_model()
    # dropna - remove rows with NaN
    # result = data_handler.transform_data_for_ml(df_from_db)
    dataHandler = dataHandler.get_data_for_high_tarif_info()

    # data_handler.get_data_for_prediction()
    # data_handler.get_actual_data()
    # data_handler.transform_data_for_ml()
    # data_handler.write_data()<|MERGE_RESOLUTION|>--- conflicted
+++ resolved
@@ -223,10 +223,7 @@
         # iterate over key an value in data
         for key, value in queries.items():
             # get data from influxdb
-<<<<<<< HEAD
-=======
-            # print(value["sql_query"])
->>>>>>> ff1006d4
+
             result = self.dataframe_client.query(value["sql_query"])[
                 value["measurement"]
             ]
