from pathlib import Path

print("Running" if __name__ == "__main__" else "Importing", Path(__file__).resolve())
from operator import le
from click import group
from matplotlib.dates import drange
import pandas as pd
from influxdb import DataFrameClient, InfluxDBClient

import matplotlib.pyplot as plt
from datetime import date, datetime, timedelta
import numpy as np
import json
import logging
from math import dist
from turtle import home
import numpy as np
from geopy.distance import geodesic
from haversine import haversine


class DataHandler:
    def __init__(
        self,
        influx_id,
        db_name,
        db_username,
        db_password,
        relay_entity_id,
        relay_power_entity_id,
        tmp_boiler_case_entity_id,
        tmp_output_water_entity_id,
        tmp_output_water_entity_id_2,
        device_tracker_entity_id,
        home_longitude,
        home_latitude,
        start_of_data=datetime(2023, 1, 1, 0, 0, 0, 0),
    ):
        self.influx_id = influx_id
        self.db_name = db_name
        self.db_username = db_username
        self.db_password = db_password
        self.group_by_time_interval = "30min"
        self.relay_entity_id = relay_entity_id
        self.relay_power_entity_id = relay_power_entity_id
        self.tmp_boiler_case_entity_id = tmp_boiler_case_entity_id
        self.tmp_output_water_entity_id = tmp_output_water_entity_id
        self.tmp_output_water_entity_id_2 = tmp_output_water_entity_id_2

        self.home_longitude = home_longitude
        self.home_latitude = home_latitude

        self.device_tracker_entity_id = device_tracker_entity_id
        self.dataframe_client = DataFrameClient(
            host=self.influx_id,
            port=8086,
            username=self.db_username,
            password=self.db_password,
            database=self.db_name,
        )
        self.influxdb_client = InfluxDBClient(
            host=self.influx_id,
            port=8086,
            username=self.db_username,
            password=self.db_password,
            database=self.db_name,
            retries=5,
            timeout=1,
        )

        self.start_of_data = start_of_data
        self.last_time_data_update = datetime.now()

    def get_actual_boiler_stats(
        self,
        group_by_time_interval="10m",
        limit=300,
        left_time_interval=datetime.now() - timedelta(hours=6),
        right_time_interval=datetime.now() - timedelta(hours=1),
    ):

        left_time_interval = f"'{left_time_interval.strftime('%Y-%m-%dT%H:%M:%SZ')}'"
        right_time_interval = f"'{right_time_interval.strftime('%Y-%m-%dT%H:%M:%SZ')}'"
        actual_boiler_stats = {
            "boiler_temperature": {
                "sql_query": f'SELECT last("value") AS "boiler_case_tmp" FROM "{self.db_name}"."autogen"."°C" WHERE  "entity_id"=\'{self.tmp_boiler_case_entity_id}\' ',
                "measurement": "°C",
            },
            "is_boiler_on": {
                "sql_query": f'SELECT last("value") AS "is_boiler_on" FROM "{self.db_name}"."autogen"."state" WHERE "entity_id"=\'{self.relay_entity_id}\' ',
                "measurement": "state",
            },
        }
        data = self.get_df_from_queries(actual_boiler_stats)

        boiler_case_tmp = data["boiler_case_tmp"].dropna().reset_index()
        is_boiler_on = data["is_boiler_on"].dropna().reset_index()

        boiler_case_tmp["index"] = pd.to_datetime(boiler_case_tmp["index"])
        is_boiler_on["index"] = pd.to_datetime(is_boiler_on["index"])

        boiler_case_last_time_entry = boiler_case_tmp["index"].iloc[-1]
        boiler_case_tmp = boiler_case_tmp["boiler_case_tmp"].iloc[-1]
        is_boiler_on_last_time_entry = is_boiler_on["index"].iloc[-1]
        is_boiler_on = bool(is_boiler_on["is_boiler_on"].iloc[-1])

        return {
            "boiler_case_tmp": boiler_case_tmp,
            "is_boiler_on": is_boiler_on,
            "boiler_case_last_time_entry": boiler_case_last_time_entry,
            "is_boiler_on_last_time_entry": is_boiler_on_last_time_entry,
        }

    def get_database_queries(
        self,
        left_time_interval,
        right_time_interval,
    ):

        group_by_time_interval = "10s"

        # format datetime to YYYY-MM-DDTHH:MM:SSZ
        left_time_interval = f"'{left_time_interval.strftime('%Y-%m-%dT%H:%M:%SZ')}'"
        right_time_interval = f"'{right_time_interval.strftime('%Y-%m-%dT%H:%M:%SZ')}'"

        return {
        "water_flow": {
            "sql_query": f'SELECT mean("value") AS "water_flow_L_per_minute_mean" FROM "{self.db_name}"."autogen"."L/min" WHERE time > {left_time_interval} AND time < {right_time_interval} GROUP BY time({group_by_time_interval}) FILL(0)',
            "measurement": "L/min",
        },
        "water_temperature": {
            "sql_query": f'SELECT mean("value") AS "water_temperature_mean" FROM "{self.db_name}"."autogen"."°C" WHERE time > {left_time_interval} AND time < {right_time_interval} AND ("entity_id"=\'{self.tmp_output_water_entity_id}\' OR "entity_id"=\'{self.tmp_output_water_entity_id_2}\') GROUP BY time({group_by_time_interval}) FILL(0)',
            "measurement": "°C",
        },
        "temperature": {
            "sql_query": f'SELECT mean("temperature") AS "outside_temperature_mean" FROM "{self.db_name}"."autogen"."state" WHERE time > {left_time_interval} AND time < {right_time_interval} AND "domain"=\'weather\' AND "entity_id"=\'domov\' GROUP BY time({group_by_time_interval}) FILL(null)',
            "measurement": "state",
        },
        "humidity": {
            "sql_query": f'SELECT mean("humidity") AS "outside_humidity_mean" FROM "{self.db_name}"."autogen"."state" WHERE time > {left_time_interval} AND time < {right_time_interval} AND "domain"=\'weather\' AND "entity_id"=\'domov\' GROUP BY time({group_by_time_interval}) FILL(null)',
            "measurement": "state",
        },
        "wind_speed": {
            "sql_query": f'SELECT mean("wind_speed") AS "outside_wind_speed_mean" FROM "{self.db_name}"."autogen"."state" WHERE time > {left_time_interval} AND time < {right_time_interval} AND "entity_id"=\'domov\' GROUP BY time({group_by_time_interval}) FILL(null)',
            "measurement": "state",
        },
        "presence": {
            "sql_query": f'SELECT count(distinct("friendly_name_str")) AS "device_presence_distinct_count" FROM "{self.db_name}"."autogen"."state" WHERE time > {left_time_interval} AND time < {right_time_interval} AND "domain"=\'device_tracker\' AND "state"=\'home\' GROUP BY time({group_by_time_interval}) FILL(0)',
            "measurement": "state",
        },
        "boiler_water_temperature": {
            "sql_query": f'SELECT mean("value") AS "boiler_water_temperature_mean" FROM "{self.db_name}"."autogen"."°C" WHERE time > {left_time_interval} AND time < {right_time_interval} AND "entity_id"=\'{self.tmp_boiler_case_entity_id}\' GROUP BY time({group_by_time_interval}) FILL(null)',
            "measurement": "°C",
        },
        "boiler_relay_status": {
            "sql_query": f'SELECT last("value") AS "boiler_relay_status" FROM "{self.db_name}"."autogen"."state" WHERE time > {left_time_interval} AND time < {right_time_interval} AND "entity_id"=\'{self.relay_entity_id}\' GROUP BY time({group_by_time_interval}) FILL(null)',
            "measurement": "state",
        },
        "device_longitude": {
            "sql_query": f'SELECT mean("longitude") AS "mean_longitude" FROM "{self.db_name}"."autogen"."state" WHERE time > {left_time_interval} AND time < {right_time_interval} AND "domain"=\'device_tracker\' AND "entity_id"=\'{self.device_tracker_entity_id}\' GROUP BY time({group_by_time_interval}) FILL(linear)',
            "measurement": "state",
        },
        "device_latitude": {
            "sql_query": f'SELECT mean("latitude") AS "mean_latitude" FROM "{self.db_name}"."autogen"."state" WHERE time > {left_time_interval} AND time < {right_time_interval} AND "domain"=\'device_tracker\' AND "entity_id"=\'{self.device_tracker_entity_id}\' GROUP BY time({group_by_time_interval}) FILL(linear)',
            "measurement": "state",
        },
        
    } 

    def haversine_dist(self, x1, x2, y1, y2):
        return haversine((x1, x2), (y1, y2), unit="km")

    # Data Processing

    def extract_features_from_longitude_latitude(self, df):
        home_coords = (self.home_latitude, self.home_longitude)

        df["distance_from_home"] = np.vectorize(self.haversine_dist)(
            df["mean_latitude"],
            df["mean_longitude"],
            self.home_latitude,
            self.home_longitude,
        )

        df["heading_to_home"] = np.arctan2(
            df["mean_latitude"] - self.home_latitude,
            df["mean_longitude"] - self.home_longitude,
        )
        df["heading_to_home_sin"] = np.sin(df["heading_to_home"])
        df["heading_to_home_cos"] = np.cos(df["heading_to_home"])
        # resample by 10m mean
        df["time_stamp"] = df.index
        # calculate the speed of device
        df["time_diff"] = (
            df["time_stamp"].diff().dt.total_seconds() / 3600
        )  # Convert seconds to hours
        df["distance"] = np.vectorize(self.haversine_dist)(
            df["mean_latitude"],
            df["mean_longitude"],
            df["mean_latitude"].shift(1),
            df["mean_longitude"].shift(1),
        )  # calculate haversine distance
        # df['hours'] = (df['time_stamp'].astype(int) / 10**9) / 60*60 # convert to seconds
        # df['time_taken'] = df['hours'] - df['hours'].shift(1) # calculate time difference

        df["speed"] = df["distance"] / df["time_diff"]  # cal speed
        df.loc[df["speed"] > 200, "speed"] = 0
        df["speed_towards_home"] = df["speed"] * df["heading_to_home_cos"]
        return df

    def get_lowest_area_tmp(
        self,
        entity_id,
        measurement="°C",
        left_time_interval=datetime.now() - timedelta(days=21),
        right_time_interval=datetime.now(),
    ):
        query = f'SELECT min("value") AS "temperature" FROM "{self.db_name}"."autogen"."{measurement}" WHERE "entity_id"=\'{entity_id}\' ORDER BY "temperature" ASC LIMIT {limit}'
        result = self.dataframe_client.query(query)
        return result

    def get_df_from_queries(self, queries):
        df_all_list = []
        # iterate over key an value in data
        for key, value in queries.items():
            # get data from influxdb
            print(value["sql_query"])
            result = self.dataframe_client.query(value["sql_query"])[
                value["measurement"]
            ]
            df = pd.DataFrame(result)
            df_all_list.append(df)

        df = pd.concat(df_all_list, axis=1)

        return df

    def process_kWh_water_consumption(self, df):
        df = df.resample("1min").mean()
        # df = df.reset_index(drop=True)
        df["consumed_heat_kJ"] = (
            df["water_flow_L_per_minute_mean"]
            * (df["water_temperature_mean"] - 10)
            * 4.186
            * 0.6
        )

        df = self.extract_features_from_longitude_latitude(df)
        # all value in speed larger than 200 set to 0
        df.loc[df["speed"] > 200, "speed"] = 0

        df = df.groupby(pd.Grouper(freq="60T"))
        df = df.agg(
            {
                "consumed_heat_kJ": "sum",
                "water_flow_L_per_minute_mean": "mean",
                "water_temperature_mean": "mean",
                "outside_temperature_mean": "mean",
                "outside_humidity_mean": "mean",
                "outside_wind_speed_mean": "mean",
                "device_presence_distinct_count": "sum",
                "mean_longitude": "mean",
                "mean_latitude": "mean",
                "speed": "mean",
                "speed_towards_home": "mean",
                "distance_from_home": "mean",
                "heading_to_home_sin": "mean",
                "heading_to_home_cos": "mean",
            }
        )
        df["consumed_heat_kWh"] = df["consumed_heat_kJ"] / 3600
        df = df.drop(columns=["consumed_heat_kJ"])

        return df

    def get_data_for_training_model(
        self,
        left_time_interval=None,
        right_time_interval=datetime.now(),
        predicted_column="longtime_mean",
    ):
        if left_time_interval is None:
            left_time_interval = self.start_of_data
        queries = self.get_database_queries(
            left_time_interval=left_time_interval,
            right_time_interval=right_time_interval,
        )
        df_all = self.get_df_from_queries(queries)
        df_all = self.process_kWh_water_consumption(df_all)

        return self.transform_data_for_ml(df_all, predicted_column=predicted_column)

    def get_data_for_prediction(
        self,
        left_time_interval=datetime.now() - timedelta(days=5),
        right_time_interval=datetime.now(),
    ):
        queries = self.get_database_queries(
            left_time_interval=left_time_interval,
            right_time_interval=right_time_interval,
        )
        df_all = self.get_df_from_queries(queries)
        df_all = self.process_kWh_water_consumption(df_all)
        df_all.index = df_all.index.tz_localize(None)
        df_all, _ = self.transform_data_for_ml(df_all, predicted_column="longtime_mean")

        return df_all

    def write_forecast_to_influxdb(self, df, measurement_name):
        current_time = datetime.now().strftime("%Y-%m-%dT%H:%M:%SZ")

        df.index = df.index.astype(str)

        # Create dictionary
        result_dict = df.squeeze().to_dict()

        # Create a dictionary
        measurement_dict = {
            "measurement": "prediction",
            "time": current_time,
            "fields": result_dict,
        }
<<<<<<< HEAD
=======

>>>>>>> 6942697f
        self.influxdb_client.write_points([measurement_dict])
        # return measurement_dict

    def get_high_tarif_schedule(self):
        print("Getting high tarif schedule")
        left_time_interval = datetime.now() - timedelta(days=14)
        queries = self.get_database_queries(
            left_time_interval=left_time_interval, right_time_interval=datetime.now()
        )
        df_all = self.get_df_from_queries(queries)
        df_all.index = df_all.index.tz_localize(None)
        data_resampled = df_all.resample("10T").max()
        data_resampled = data_resampled["boiler_relay_status"]
        data_resampled = data_resampled.notna().astype(int)
        data_resampled = data_resampled.resample("30T").sum() * 10
        # group by weekday and hour and minute and calculate max
        grouped = data_resampled.groupby(
            [
                data_resampled.index.weekday,
                data_resampled.index.hour,
                data_resampled.index.minute,
            ]
        ).max()

        # not null values to 1, null as 0
        df_reset = grouped.reset_index()
        df_reset["time"] = (
            df_reset["level_1"].astype(str) + ":" + df_reset["level_2"].astype(str)
        )
        df_reset["time"] = pd.to_datetime(df_reset["time"], format="%H:%M").dt.time
        df_reset["weekday"] = df_reset["level_0"]
        df_reset["unavailable_minutes"] = abs(30 - df_reset["boiler_relay_status"])
        df_reset = df_reset.drop(
            columns=["level_0", "level_1", "level_2", "boiler_relay_status"]
        )

        return df_reset

    def transform_data_for_ml(
        self, df, days_from_beginning_ignored=0, predicted_column="longtime_mean"
    ):
        # read pickles from data/pickles

        freq = 1
        freq_hour = f"{freq}H"

        df.index = pd.to_datetime(df.index)

        df.loc[:, "weekday"] = df.index.weekday
        df.loc[:, "hour"] = df.index.hour
        df.loc[:, "minute"] = df.index.minute

        # delete rows with weekday nan
        df = df.dropna(subset=["weekday"])
        df["consumed_heat_kWh"] = df["consumed_heat_kWh"].fillna(0)

        # fill negative values with 0
        df["consumed_heat_kWh"] = df["consumed_heat_kWh"].clip(lower=0)

        # fill na in df based on column
        df["temperature"] = df[f"outside_temperature_mean"].fillna(method="ffill")
        df["humidity"] = df[f"outside_humidity_mean"].fillna(method="ffill")
        df["wind_speed"] = df[f"outside_wind_speed_mean"].fillna(method="ffill")
        df["count"] = df["device_presence_distinct_count"].fillna(method="ffill")
        df["mean_longitude"] = df["mean_longitude"].fillna(method="ffill")
        df["mean_latitude"] = df["mean_latitude"].fillna(method="ffill")
        df["speed"] = df["speed"].fillna(method="ffill")
        df["speed_towards_home"] = df["speed_towards_home"].fillna(method="ffill")
        df["distance_from_home"] = df["distance_from_home"].fillna(method="ffill")
        df["heading_to_home_sin"] = df["heading_to_home_sin"].fillna(method="ffill")
        df["heading_to_home_cos"] = df["heading_to_home_cos"].fillna(method="ffill")

        # add to column 'consumed_heat_kWh' 1,25/6 to each row
        # df = df.drop(df[df["consumed_heat_kWh"] == 0].sample(frac=0.7).index)
        df["consumed_heat_kWh"] += 1.25 / (24 // freq)
        # drop randomly 60 percent of rows where consumed_heat_kWh is 0
        window = 3

        df["longtime_mean"] = (
            df["consumed_heat_kWh"]
            .rolling(window=window, min_periods=1, center=True)
            .mean()
        )
        # df['longtime_mean'] = df['consumed_heat_kWh']
        df["longtime_std"] = (
            df["consumed_heat_kWh"].rolling(window=window, min_periods=1).std()
        )
        df["longtime_min"] = (
            df["consumed_heat_kWh"].rolling(window=window, min_periods=1).min()
        )
        df["longtime_max"] = (
            df["consumed_heat_kWh"].rolling(window=window, min_periods=1).max()
        )
        df["longtime_median"] = (
            df["consumed_heat_kWh"].rolling(window=window, min_periods=1).median()
        )
        df["longtime_skew"] = (
            df["consumed_heat_kWh"].rolling(window=window, min_periods=1).skew()
        )

        # drop consumed_heat_kWh
        df = df.drop(columns=["consumed_heat_kWh"])

        df["longtime_std"] = df["longtime_std"].fillna(method="ffill")
        df["longtime_std"] = df["longtime_std"].fillna(method="ffill")
        df["longtime_skew"] = df["longtime_mean"].fillna(method="ffill")

        # transform weekday, minute, hour to sin cos
        df["weekday_sin"] = np.sin(2 * df["weekday"] * np.pi / 7)
        df["weekday_cos"] = np.cos(2 * df["weekday"] * np.pi / 7)

        df["hour_sin"] = np.sin(2 * df["hour"] * np.pi / 24)
        df["hour_cos"] = np.cos(2 * df["hour"] * np.pi / 24)

        df["minute_sin"] = np.sin(2 * df["minute"] * np.pi / 60)
        df["minute_cos"] = np.cos(2 * df["minute"] * np.pi / 60)

        df = df[
            [
                "longtime_mean",
                # "longtime_min",
                # "longtime_max",
                "distance_from_home",
                # # "speed",
                "speed_towards_home",
                "count",
                "heading_to_home_sin",
                "heading_to_home_cos",
                # "mean_latitude",
                # "mean_longitude",
                # "temperature",
                # "humidity",
                # "wind_speed",
                "weekday_sin",
                "weekday_cos",
                "hour_sin",
                "hour_cos",
                "minute_sin",
                "minute_cos",
            ]
        ]
        # df = df[
        #     [
        #         predicted_column,
        #         "weekday_sin",
        #         "weekday_cos",
        #         "hour_sin",
        #         "hour_cos",
        #         "minute_sin",
        #         "minute_cos",
        #         "hea"
        #     ]
        # ]

        # df = df.dropna(subset=["longtime_mean", "distance_from_home"])

        # extract datetimes from index
        datetimes = df.index

        return (df.reset_index(drop=True), datetimes)

    def write_data(self, data):
        with open(self.data_file, "w") as file:
            json.dump(data, file)


if __name__ == "__main__":
    # test

    dataHandler = DataHandler(
        influx_id="localhost",
        db_name="smart_home_zukalovi",
        db_username="root",
        db_password="root",
        relay_entity_id="shelly1pm_84cca8b07eae",
        relay_power_entity_id="shelly1pm_84cca8b07eae_power",
        tmp_boiler_case_entity_id="esphome_web_c771e8_tmp3",
        tmp_output_water_entity_id="esphome_web_c771e8_ntc_temperature_b_constant_2",
        start_of_data=datetime(2024, 3, 1, 0, 0, 0, 0),
    )
    # df_from_db = data_handler.get_data_for_training_model()
    # dropna - remove rows with NaN
    # result = data_handler.transform_data_for_ml(df_from_db)
    dataHandler = dataHandler.get_data_for_high_tarif_info()

    # data_handler.get_data_for_prediction()
    # data_handler.get_actual_data()
    # data_handler.transform_data_for_ml()
    # data_handler.write_data()<|MERGE_RESOLUTION|>--- conflicted
+++ resolved
@@ -320,10 +320,7 @@
             "time": current_time,
             "fields": result_dict,
         }
-<<<<<<< HEAD
-=======
-
->>>>>>> 6942697f
+
         self.influxdb_client.write_points([measurement_dict])
         # return measurement_dict
 
