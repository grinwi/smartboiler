from distutils.command import build
from pathlib import Path

print("Running" if __name__ == "__main__" else "Importing", Path(__file__).resolve())
from datetime import timedelta, datetime
from sklearn.preprocessing import MinMaxScaler, RobustScaler
from tensorflow.keras.models import Sequential
from tensorflow.keras.callbacks import ReduceLROnPlateau

import tensorflow as tf
from tensorflow.keras.optimizers import SGD
from keras.layers import LSTM
from keras.layers import Dropout
from keras.models import Model
from keras.layers import Input, Dense
from keras.models import load_model
from keras.callbacks import EarlyStopping, ModelCheckpoint
import keras.backend as K
import numpy as np
import pandas as pd
from scipy import stats
<<<<<<< HEAD
from pickle import load
from pickle import dump

from data_handler import DataHandler
=======
from smartboiler.data_handler import DataHandler
>>>>>>> ff1006d4


class Forecast:
    def __init__(
        self,
        dataHandler: DataHandler,
        start_of_data: datetime,
        model_path=None,
        scaler_path=None,
        predicted_columns=None,
    ):
        self.batch_size = 16
        self.lookback = 32

        self.delay = 1
        self.predicted_columns = predicted_columns
        self.dataHandler = dataHandler
        self.scaler = RobustScaler()
        self.start_of_data = start_of_data
        
        self.model_path = model_path
        self.scaler_path = scaler_path

    def train_model(
        self,
        begin_of_training=None,
        end_of_training=None,
        df_training_data=None,
    ):
        if df_training_data is None:
            if begin_of_training is None:
                begin_of_training = self.start_of_data
            if end_of_training is None:
                end_of_training = datetime.now()
            print("begin of training: ", begin_of_training)
            print("end of training : ", end_of_training)
            df_training_data, _ = self.dataHandler.get_data_for_training_model(
                left_time_interval=begin_of_training,
                right_time_interval=end_of_training,
                predicted_columns=self.predicted_columns,

                dropna=False,
            )

        self.num_of_features = len(df_training_data.columns) - 1
        self.df_train_norm = df_training_data.copy()
        self.df_train_norm[df_training_data.columns] = self.scaler.fit_transform(
            df_training_data
        )
        dump(self.scaler, open(self.scaler_path, 'wb'))


        self.train_gen = self.mul_generator(
            dataframe=self.df_train_norm,
            target_names=self.predicted_columns,
            lookback=self.lookback,
            delay=self.delay,
            min_index=0,
            max_index=int(df_training_data.shape[0] * 0.8),
            step=1,
            shuffle=True,
            batch_size=self.batch_size,
        )

        self.valid_gen = self.mul_generator(
            dataframe=self.df_train_norm,
            target_names=self.predicted_columns,
            lookback=self.lookback,
            delay=self.delay,
            min_index=int(df_training_data.shape[0] * 0.8),
            max_index=None,
            step=1,
            shuffle=False,
            batch_size=self.batch_size,
        )

        self.val_steps = int(
            (self.df_train_norm.shape[0] * 0.1 - self.lookback) // self.batch_size
        )
        # This is how many steps to draw from `train_gen`
        # in order to see the whole train set:
        self.train_steps = int(
            (self.df_train_norm.shape[0] * 0.9 - self.lookback) // self.batch_size
        )


    def load_model(
        self,
        left_time_interval=datetime.now() - timedelta(days=10),
        right_time_interval=datetime.now(),
    ):


        
        self.scaler = load(open(self.scaler_path, 'rb'))        
        self.model = load(open(self.model_path, 'rb'))

    def generator(
        self,
        dataframe,
        target_name,
        lookback,
        delay,
        min_index,
        max_index,
        shuffle=False,
        batch_size=128,
        step=6,
    ):
        data_without_target = dataframe.copy()
        data_without_target = data_without_target.drop(columns=[target_name]).values
        data_without_target = data_without_target.astype(np.float32)
        
        data = dataframe.values
        data = data.astype(np.float32)
        target_indx = dataframe.columns.get_loc(target_name)

        if max_index is None:
            max_index = len(data) - delay - 1
        i = min_index + lookback
        while 1:
            if shuffle:
                rows = np.random.randint(
                    min_index + lookback, max_index, size=batch_size
                )
            else:
                if i + batch_size >= max_index:
                    i = min_index + lookback
                rows = np.arange(i, min(i + batch_size, max_index))
                i += len(rows)

            samples = np.zeros((len(rows), lookback // step, data_without_target.shape[-1]))
            targets = np.zeros((len(rows),))
            
            for j, row in enumerate(rows):
                indices = range(rows[j] - lookback, rows[j], step)
                # samples without column with target
                samples[j] = data_without_target[indices]
                targets[j] = data[rows[j] + delay][target_indx]
            yield samples, targets
            
    def r2_keras(self, y_true, y_pred):
        """Coefficient of Determination"""
        SS_res = K.sum(K.square(y_true - y_pred))
        SS_tot = K.sum(K.square(y_true - K.mean(y_true)))
        return 1 - SS_res / (SS_tot + K.epsilon())

    def custom_loss(self, y_true, y_pred):
        # Mask for nonzero values
        mask_nonzero = tf.cast(tf.not_equal(y_true, 0), tf.float32)

        # Mask for zero values
        mask_zero = tf.cast(tf.equal(y_true, 0), tf.float32)

        # Calculate absolute error on logarithmic scale for nonzero values
        nonzero_loss = (
            tf.square(y_true - y_pred) * tf.math.log1p(tf.abs(y_true)) * mask_nonzero
        )

        # Calculate absolute error on logarithmic scale for zero values
        zero_loss = tf.abs(y_true - y_pred) * mask_zero * 2

        # Combine the losses
        total_loss = nonzero_loss + zero_loss

        # Compute mean over all elements
        return tf.reduce_mean(total_loss)

    def build_model(self):

        model = Sequential()
        model.add(
            LSTM(
                100,
                input_shape=(None, self.df_train_norm.shape[1] - 1),
                # return_
                # sequences=True,
            )
        )
        # model.add(Dropout(0.2))
        model.add(Dense(1))
<<<<<<< HEAD

=======
        model.compile(loss="mae", optimizer="adam", metrics=[self.r2_keras])
>>>>>>> ff1006d4

        self.model = model
        self.model.compile(loss="mae", optimizer="adam")
        return model

    def fit_model(self):
        reduce_lr = ReduceLROnPlateau(
            monitor="val_loss", factor=0.2, patience=5, min_lr=0.0001
        )
        callbacks = [
            EarlyStopping(
                monitor="loss",
                min_delta=0,
                patience=10,
                verbose=2,
                mode="auto",
                restore_best_weights=True,
            ),
            ModelCheckpoint(
                filepath=self.model_path, monitor="val_loss", save_best_only=True
            ),
            # reduce_lr
        ]

        # history = model.fit(train_gen, epochs=50, batch_size=72, validation_data=valid_gen, verbose=2, shuffle=False, use_multiprocessing=True)
        print("Start training")
        history = self.model.fit(
            self.train_gen,
            steps_per_epoch=self.train_steps,
            epochs=100,
            shuffle=False,
            validation_data=self.valid_gen,
            validation_steps=self.val_steps,
            callbacks=callbacks,
            verbose=2,
        )
        print("End training")
        
        dump(self.model, open(self.model_path, 'wb'))

        
        

    def add_empty_row(self, df, date_time, predicted_value):

        last_row_values = df.iloc[-1].values

        new_row_df = pd.DataFrame(
            columns=df.columns,
            data=[
                [
                    predicted_value,
                    last_row_values[1],
                    last_row_values[2],
                    last_row_values[3],
                    last_row_values[4],
                    last_row_values[5],

                    np.sin(2 * np.pi * date_time.weekday() / 7),
                    np.cos(2 * np.pi * date_time.weekday() / 7),
                    np.sin(2 * np.pi * date_time.hour / 24),
                    np.cos(2 * np.pi * date_time.hour / 24),
                    np.sin(2 * np.pi * date_time.minute / 60),
                    np.cos(2 * np.pi * date_time.minute / 60),
                ]
            ],
        )
        df = pd.concat([df, new_row_df], ignore_index=True)
        df = df.reset_index(drop=True)

        return df

    def mul_generator(
        self,
        dataframe,
        target_names,
        lookback,
        delay,
        min_index,
        max_index,
        shuffle=False,
        batch_size=128,
        step=6,
    ):
        data = dataframe.values
        data = data.astype(np.float32)

        data_without_targets = dataframe.copy()
        data_without_targets = data_without_targets.drop(columns="longtime_mean")
        data_without_targets = data_without_targets.values
        data_without_targets = data_without_targets.astype(np.float32)

        # Get the column indices for the target names
        target_indices = [
            dataframe.columns.get_loc(target_name) for target_name in target_names
        ]

        if max_index is None:
            max_index = len(data) - delay - 1
        i = min_index + lookback
        while 1:
            if shuffle:
                rows = np.random.randint(
                    min_index + lookback, max_index, size=batch_size
                )
            else:
                if i + batch_size >= max_index:
                    i = min_index + lookback
                rows = np.arange(i, min(i + batch_size, max_index))
                i += len(rows)

            samples = np.zeros(
                (len(rows), lookback // step, data_without_targets.shape[-1])
            )

            # Modify targets array to accommodate multiple target columns
            targets = np.zeros((len(rows), len(target_indices)))

            for j, row in enumerate(rows):
                indices = range(rows[j] - lookback, rows[j], step)
                samples[j] = data_without_targets[indices]

                # Assign values for each target column
                for k, target_indx in enumerate(target_indices):
                    targets[j][k] = data[rows[j] + delay][target_indx]

            yield samples, targets

    def get_forecast_next_steps(self, left_time_interval=None, right_time_interval=None):
        # Define the indices for the different predictions and truths
        if left_time_interval is None:
            left_time_interval = datetime.now() - timedelta(days=4)
        if right_time_interval is None:
            right_time_interval = datetime.now()
            
        
        forecast_future = pd.DataFrame()


        df_all = self.dataHandler.get_data_for_prediction(
            left_time_interval=left_time_interval,
            right_time_interval=right_time_interval,
        )
        num_targets = len(self.predicted_columns)
        len_columns = len(df_all.columns)
        
        df_all = df_all.dropna()
        df_all = df_all.reset_index(drop=True)
        
        forecast_future = pd.DataFrame()

        current_forecast_begin_date = right_time_interval + timedelta(hours=1)

        df_all = self.add_empty_row(df_all, current_forecast_begin_date, 0)
        current_forecast_begin_date += timedelta(hours=1)

        # prediction for next 6 hours
        for i in range(0, 6):
            df_all = self.add_empty_row(df_all, current_forecast_begin_date, 0)
            current_forecast_begin_date += timedelta(hours=1)

            
            df_predict_norm = df_all.copy()

            df_predict_norm[df_all.columns] = self.scaler.transform(df_all)
            # create predict df with values
            predict_gen = self.mul_generator(

                dataframe=df_predict_norm,
                target_names=self.predicted_columns,
                lookback=self.lookback,
                delay=self.delay,
                min_index=0,
                max_index=None,
                step=1,
                shuffle=False,
                batch_size=df_predict_norm.shape[0],
            )

            (X, y_truth) = next(predict_gen)

            y_pred = self.model.predict(X, verbose=0)
            # np.expand_dims(y_truth,axis=1).shape
            y_pred_inv = np.concatenate(
                (y_pred, np.zeros((y_pred.shape[0], len_columns - num_targets))), axis=1
            )
            y_pred_inv = self.scaler.inverse_transform(y_pred_inv)

            # get last predicted value
            y_pred_inv = y_pred_inv[-1, :]
            
            # y_pred_inv[0] is min 0
            if y_pred_inv[0] < 0:
                y_pred_inv[0] = 0
            
            df_all.iloc[-2][0] = y_pred_inv[0]


            # append y_pred_inv to df_all
            # df_all.iloc[-1, :num_targets] = y_pred_inv[:num_targets]
            # drop first row
            df_all = df_all[1:]

            forecast_future = pd.concat(
                [
                    forecast_future,
                    df_all.iloc[[-2], df_all.columns.get_loc("longtime_mean")],
                ],
                axis=0,
            )
            forecast_future = forecast_future.reset_index(drop=True)

        # create a dataframe with forecast and datetime as index
        self.dataHandler.write_forecast_to_influxdb(
            forecast_future, "prediction_longtime_mean"
        )
        return forecast_future


if __name__ == "__main__":
    dataHandler = DataHandler(
        "localhost",
        "smart_home_formankovi",
        "root",
        "root",
        "shelly1pm_34945475a969",
        "esphome_web_c771e8_tmp3",
    )
    forecast = Forecast(dataHandler)
    forecast.train_model()
    forecast.build_model()
    forecast.fit_model()
    forecast.get_forecast_next_steps(30)<|MERGE_RESOLUTION|>--- conflicted
+++ resolved
@@ -19,14 +19,11 @@
 import numpy as np
 import pandas as pd
 from scipy import stats
-<<<<<<< HEAD
 from pickle import load
 from pickle import dump
 
-from data_handler import DataHandler
-=======
+
 from smartboiler.data_handler import DataHandler
->>>>>>> ff1006d4
 
 
 class Forecast:
@@ -208,11 +205,6 @@
         )
         # model.add(Dropout(0.2))
         model.add(Dense(1))
-<<<<<<< HEAD
-
-=======
-        model.compile(loss="mae", optimizer="adam", metrics=[self.r2_keras])
->>>>>>> ff1006d4
 
         self.model = model
         self.model.compile(loss="mae", optimizer="adam")
