from datetime import datetime, timedelta
import calendar 



class TimeHandler:
    def __init__(self):
        self.daysofweek = ['Monday', 'Tuesday', 'Wednesday', 'Thursday', 'Friday', 'Saturday', 'Sunday']
        print("------------------------------------------------------\n")
        print('initializing of TimeHandler\n')
        print("------------------------------------------------------\n")


    def float_to_time(self, float_number):
        return datetime.strptime('{0:02.0f}:{1:02.0f}'.format(*divmod(float_number * 60, 60)), "%H:%M%f")

    def this_day_string(self, days_delta=None):
        date = datetime.now()
        
        if days_delta is not None:
            date += timedelta(days=days_delta)
            
        return (calendar.day_name[date.weekday()]) 

    def hour_minutes_now(self):
<<<<<<< HEAD
        now = datetime.now() + timedelta(hours = 1)
=======
        now = datetime.now()
>>>>>>> a502dbf7
        return datetime.strptime(now.strftime("%H:%M"), "%H:%M")


    #funkce pro kalendar Google, jez ma data v SEC, nutno pricist hodinu k datetime.now()
    def is_date_between(self, begin_date, end_date):
        check_date = datetime.now() + timedelta(hours = 1)

        #hodinu pred koncem udalosti uz ridit normalne, aby se voda stihla pripadne nahrat
        return begin_date <= check_date <= (end_date - timedelta(hours = 1))

    def date_from_influxdb_to_datetime(self, date_from_db):
        return datetime.strptime(date_from_db, "%Y-%m-%dT%H:%M:%SZ")
    def date_to_datetime(self, date):
        return datetime.strptime(date, "%Y-%m-%dT%H:%M:%S+01:00")

<|MERGE_RESOLUTION|>--- conflicted
+++ resolved
@@ -1,45 +1,41 @@
-from datetime import datetime, timedelta
-import calendar 
-
-
-
-class TimeHandler:
-    def __init__(self):
-        self.daysofweek = ['Monday', 'Tuesday', 'Wednesday', 'Thursday', 'Friday', 'Saturday', 'Sunday']
-        print("------------------------------------------------------\n")
-        print('initializing of TimeHandler\n')
-        print("------------------------------------------------------\n")
-
-
-    def float_to_time(self, float_number):
-        return datetime.strptime('{0:02.0f}:{1:02.0f}'.format(*divmod(float_number * 60, 60)), "%H:%M%f")
-
-    def this_day_string(self, days_delta=None):
-        date = datetime.now()
-        
-        if days_delta is not None:
-            date += timedelta(days=days_delta)
-            
-        return (calendar.day_name[date.weekday()]) 
-
-    def hour_minutes_now(self):
-<<<<<<< HEAD
-        now = datetime.now() + timedelta(hours = 1)
-=======
-        now = datetime.now()
->>>>>>> a502dbf7
-        return datetime.strptime(now.strftime("%H:%M"), "%H:%M")
-
-
-    #funkce pro kalendar Google, jez ma data v SEC, nutno pricist hodinu k datetime.now()
-    def is_date_between(self, begin_date, end_date):
-        check_date = datetime.now() + timedelta(hours = 1)
-
-        #hodinu pred koncem udalosti uz ridit normalne, aby se voda stihla pripadne nahrat
-        return begin_date <= check_date <= (end_date - timedelta(hours = 1))
-
-    def date_from_influxdb_to_datetime(self, date_from_db):
-        return datetime.strptime(date_from_db, "%Y-%m-%dT%H:%M:%SZ")
-    def date_to_datetime(self, date):
-        return datetime.strptime(date, "%Y-%m-%dT%H:%M:%S+01:00")
-
+from datetime import datetime, timedelta
+import calendar 
+
+
+
+class TimeHandler:
+    def __init__(self):
+        self.daysofweek = ['Monday', 'Tuesday', 'Wednesday', 'Thursday', 'Friday', 'Saturday', 'Sunday']
+        print("------------------------------------------------------\n")
+        print('initializing of TimeHandler\n')
+        print("------------------------------------------------------\n")
+
+
+    def float_to_time(self, float_number):
+        return datetime.strptime('{0:02.0f}:{1:02.0f}'.format(*divmod(float_number * 60, 60)), "%H:%M%f")
+
+    def this_day_string(self, days_delta=None):
+        date = datetime.now()
+        
+        if days_delta is not None:
+            date += timedelta(days=days_delta)
+            
+        return (calendar.day_name[date.weekday()]) 
+
+    def hour_minutes_now(self):
+        now = datetime.now()
+        return datetime.strptime(now.strftime("%H:%M"), "%H:%M")
+
+
+    #funkce pro kalendar Google, jez ma data v SEC, nutno pricist hodinu k datetime.now()
+    def is_date_between(self, begin_date, end_date):
+        check_date = datetime.now() + timedelta(hours = 1)
+
+        #hodinu pred koncem udalosti uz ridit normalne, aby se voda stihla pripadne nahrat
+        return begin_date <= check_date <= (end_date - timedelta(hours = 1))
+
+    def date_from_influxdb_to_datetime(self, date_from_db):
+        return datetime.strptime(date_from_db, "%Y-%m-%dT%H:%M:%SZ")
+    def date_to_datetime(self, date):
+        return datetime.strptime(date, "%Y-%m-%dT%H:%M:%S+01:00")
+